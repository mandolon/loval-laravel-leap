--- conflicted
+++ resolved
@@ -204,15 +204,6 @@
   const { currentWorkspace } = useWorkspaces();
 
   const [mdUp, setMdUp] = useState(true);
-<<<<<<< HEAD
-  const [currentYear, setCurrentYear] = useState(INITIAL_CALENDAR.year);
-  const [currentMonth, setCurrentMonth] = useState(INITIAL_CALENDAR.month);
-  const [currentDay, setCurrentDay] = useState(INITIAL_CALENDAR.day);
-  const [calendarDays, setCalendarDays] = useState<CalendarDay[]>(INITIAL_CALENDAR.days);
-  const [selectedIndex, setSelectedIndex] = useState(INITIAL_CALENDAR.selectedIndex);
-  const [visibleIndex, setVisibleIndex] = useState(INITIAL_CALENDAR.selectedIndex);
-  const [userHasSelected, setUserHasSelected] = useState(false);
-=======
 
   // Center date state - the date around which we generate 31 days
   const today = useMemo(() => {
@@ -226,7 +217,6 @@
   const [selectedIndex, setSelectedIndex] = useState(DAYS_BEFORE_CENTER); // Today is at index 15
   const [clickedDateKey, setClickedDateKey] = useState<string | null>(null); // Track which date was actually clicked
   const [centeredIndex, setCenteredIndex] = useState(DAYS_BEFORE_CENTER); // Track which day is centered in viewport
->>>>>>> 896e1c65
   const [stickyMonth, setStickyMonth] = useState<string>('');
   const bottomRowRef = useRef<HTMLDivElement>(null);
   const recentCardRef = useRef<HTMLDivElement>(null);
@@ -237,10 +227,6 @@
   const upcomingEventsScrollRef = useRef<HTMLDivElement>(null);
   const monthRefs = useRef<Map<string, HTMLDivElement>>(new Map());
   const monthSeparatorRefs = useRef<Map<number, HTMLDivElement>>(new Map());
-<<<<<<< HEAD
-  const dayButtonRefs = useRef<Map<number, HTMLButtonElement>>(new Map());
-=======
->>>>>>> 896e1c65
 
   const { allEvents, eventsForDay: getEventsForDay, upcomingEvents, isLoading: calendarDataLoading } = useCalendarData({
     workspaceId: currentWorkspace?.id || '',
@@ -342,102 +328,24 @@
 
   // Scroll to center today on initial mount
   useEffect(() => {
-<<<<<<< HEAD
-    // Wait for day button refs to be populated
-    const attemptScroll = () => {
-      const dayButton = dayButtonRefs.current.get(selectedIndex);
-      if (dayButton && calendarDays.length > 0) {
-        isProgrammaticScroll.current = true;
-        // Use a small delay to ensure DOM is fully rendered
-        setTimeout(() => {
-          dayButton.scrollIntoView({ behavior: 'auto', block: 'nearest', inline: 'center' });
-          setTimeout(() => {
-            isProgrammaticScroll.current = false;
-          }, 100);
-        }, 50);
-        return true;
-      }
-      return false;
-    };
-
-    // Try with delays to ensure refs are ready
-    const timer1 = setTimeout(() => attemptScroll(), 100);
-    const timer2 = setTimeout(() => attemptScroll(), 300);
-    
-    return () => {
-      clearTimeout(timer1);
-      clearTimeout(timer2);
-    };
-  }, [calendarDays.length, selectedIndex]); // Run when calendar is populated
-
-  // Attach non-passive wheel event listener for horizontal scrolling
-  useEffect(() => {
-    let mounted = true;
-    let listenerAttached = false;
-
-    const handleWheel = (e: WheelEvent) => {
-=======
     if (calendarScrollRef.current) {
       isProgrammaticScroll.current = true;
->>>>>>> 896e1c65
       const scrollContainer = calendarScrollRef.current;
-      if (!scrollContainer) return;
-      
-      // Only handle if scrolling with wheel and there's horizontal overflow
-      const hasHorizontalScroll = scrollContainer.scrollWidth > scrollContainer.clientWidth;
-      
-      // Handle vertical wheel movement (convert to horizontal scroll)
-      if (hasHorizontalScroll && Math.abs(e.deltaY) > 0) {
-        e.preventDefault();
-        // Don't stop propagation - let scroll events fire
-        // Use deltaY for vertical wheel scrolling
-        scrollContainer.scrollLeft += e.deltaY;
-        return;
-      }
-      
-      // Also allow natural horizontal scrolling (trackpad, shift+wheel)
-      if (hasHorizontalScroll && Math.abs(e.deltaX) > 0) {
-        // Let the browser handle horizontal scroll naturally
-        return;
-      }
-    };
-
-<<<<<<< HEAD
-    // Try to attach the listener, with retries
-    const attachListener = () => {
-      const scrollContainer = calendarScrollRef.current;
-      if (!mounted || !scrollContainer) return false;
-      
-      const hasScroll = scrollContainer.scrollWidth > scrollContainer.clientWidth;
-      
-      if (hasScroll && !listenerAttached) {
-        scrollContainer.addEventListener('wheel', handleWheel, { passive: false, capture: true });
-        listenerAttached = true;
-        console.log('[Calendar Wheel] Listener attached successfully');
-        return true;
-      }
-      return false;
-    };
-=======
+      const cardWidth = mdUp ? 88 : 104;
+      const viewportWidth = scrollContainer.clientWidth;
+
       // Center index 15 (today)
       const scrollPosition = (DAYS_BEFORE_CENTER * cardWidth) - (viewportWidth / 2) + (cardWidth / 2);
->>>>>>> 896e1c65
-
-    // Try multiple times with increasing delays
-    const timers: NodeJS.Timeout[] = [];
-    
-    // Try immediately
-    if (!attachListener()) {
-      // Try after short delay
-      timers.push(setTimeout(() => attachListener(), 50));
-      // Try after medium delay
-      timers.push(setTimeout(() => attachListener(), 200));
-      // Try after longer delay
-      timers.push(setTimeout(() => attachListener(), 500));
+
+      setTimeout(() => {
+        scrollContainer.scrollTo({ left: Math.max(0, scrollPosition), behavior: 'smooth' });
+        setTimeout(() => {
+          isProgrammaticScroll.current = false;
+        }, 600);
+      }, 100);
     }
-
-<<<<<<< HEAD
-=======
+  }, []); // eslint-disable-line react-hooks/exhaustive-deps
+
   // Attach non-passive wheel event listener for horizontal scrolling
   useEffect(() => {
     let mounted = true;
@@ -494,28 +402,20 @@
       timers.push(setTimeout(() => attachListener(), 500));
     }
 
->>>>>>> 896e1c65
     return () => {
       mounted = false;
       timers.forEach(timer => clearTimeout(timer));
       const scrollContainer = calendarScrollRef.current;
       if (scrollContainer && listenerAttached) {
         scrollContainer.removeEventListener('wheel', handleWheel, { capture: true });
-<<<<<<< HEAD
-        console.log('[Calendar Wheel] Listener removed');
-=======
->>>>>>> 896e1c65
       }
     };
   }, [calendarDays]);
 
-<<<<<<< HEAD
-=======
   // Track scroll to update centered day
->>>>>>> 896e1c65
   useEffect(() => {
     const scrollContainer = calendarScrollRef.current;
-    if (!scrollContainer || calendarDays.length === 0) return;
+    if (!scrollContainer) return;
 
     let scrollTimeout: NodeJS.Timeout;
     const handleScroll = () => {
@@ -523,32 +423,6 @@
 
       clearTimeout(scrollTimeout);
       scrollTimeout = setTimeout(() => {
-<<<<<<< HEAD
-        const scrollLeft = scrollContainer.scrollLeft;
-        const cardWidth = mdUp ? 88 : 104;
-        const containerRect = scrollContainer.getBoundingClientRect();
-        
-        // Find the month separator that's closest to passing the header area
-        let newIndex = visibleIndex;
-        let closestDistance = Infinity;
-        
-        monthSeparatorRefs.current.forEach((separator, dayIndex) => {
-          if (!separator) return;
-          const rect = separator.getBoundingClientRect();
-          // Distance from separator to the left edge of the scroll container
-          const distance = Math.abs(rect.left - containerRect.left - 100); // 100px offset for header area
-          
-          if (distance < closestDistance && rect.left < containerRect.left + 200) {
-            closestDistance = distance;
-            newIndex = dayIndex;
-          }
-        });
-        
-        // Fallback to center-based calculation if no separator found
-        if (closestDistance === Infinity) {
-          const centerPosition = scrollLeft + scrollContainer.clientWidth / 2;
-          const estimatedIndex = Math.round(centerPosition / cardWidth);
-=======
         const containerRect = scrollContainer.getBoundingClientRect();
         const checkPoint = containerRect.left + 200; // Check point 200px from left edge
         
@@ -579,14 +453,13 @@
           const gap = 8;
           const centerPosition = scrollLeft + scrollContainer.clientWidth / 2;
           const estimatedIndex = Math.round(centerPosition / (cardWidth + gap));
->>>>>>> 896e1c65
           newIndex = Math.max(0, Math.min(estimatedIndex, calendarDays.length - 1));
         }
 
         if (newIndex !== centeredIndex) {
           setCenteredIndex(newIndex);
         }
-      }, 100);
+      }, 150);
     };
 
     scrollContainer.addEventListener('scroll', handleScroll);
@@ -686,38 +559,6 @@
     );
   }
 
-<<<<<<< HEAD
-
-
-  // Month navigation
-  const goToMonth = (direction: 'prev' | 'next') => {
-    // Move 30 days in the specified direction
-    const currentCenter = new Date(currentYear, currentMonth, currentDay);
-    currentCenter.setDate(currentCenter.getDate() + (direction === 'next' ? 30 : -30));
-
-    const newYear = currentCenter.getFullYear();
-    const newMonth = currentCenter.getMonth();
-    const newDay = currentCenter.getDate();
-
-    const newDays = generateCalendarDays(newYear, newMonth, newDay);
-    
-    setCurrentYear(newYear);
-    setCurrentMonth(newMonth);
-    setCurrentDay(newDay);
-    setCalendarDays(newDays);
-
-    // Select the last day (index 30) when going forward, first day (index 0) when going backward
-    const newIndex = direction === 'next' ? 30 : 0;
-    setSelectedIndex(newIndex);
-    setVisibleIndex(newIndex);
-    setUserHasSelected(true);
-
-    setTimeout(() => {
-      const dayButton = dayButtonRefs.current.get(newIndex);
-      if (dayButton) {
-        isProgrammaticScroll.current = true;
-        dayButton.scrollIntoView({ behavior: 'smooth', block: 'nearest', inline: 'center' });
-=======
   // Jump 30 days forward or backward
   const jumpDays = (direction: 'prev' | 'next') => {
     const daysToJump = direction === 'next' ? JUMP_DAYS : -JUMP_DAYS;
@@ -747,58 +588,21 @@
           behavior: 'smooth'
         });
 
->>>>>>> 896e1c65
         setTimeout(() => {
           isProgrammaticScroll.current = false;
         }, 600);
       }
-<<<<<<< HEAD
-    }, 100);
-=======
     }, 50);
->>>>>>> 896e1c65
   };
 
   // Reset calendar to today
   const resetToToday = () => {
-<<<<<<< HEAD
-    const today = new Date();
-    const year = today.getFullYear();
-    const month = today.getMonth();
-    const day = today.getDate();
-
-    const newDays = generateCalendarDays(year, month, day);
-    const todayIdx = newDays.findIndex(d => d.isToday);
-
-    setCurrentYear(year);
-    setCurrentMonth(month);
-    setCurrentDay(day);
-=======
     const newDays = generateCalendarDaysAroundDate(today);
     setCenterDate(today);
->>>>>>> 896e1c65
     setCalendarDays(newDays);
     setSelectedIndex(DAYS_BEFORE_CENTER);
     setCenteredIndex(DAYS_BEFORE_CENTER);
 
-<<<<<<< HEAD
-    if (todayIdx >= 0) {
-      setSelectedIndex(todayIdx);
-      setVisibleIndex(todayIdx);
-      setUserHasSelected(false);
-
-      setTimeout(() => {
-        const dayButton = dayButtonRefs.current.get(todayIdx);
-        if (dayButton) {
-          isProgrammaticScroll.current = true;
-          dayButton.scrollIntoView({ behavior: 'smooth', block: 'nearest', inline: 'center' });
-          setTimeout(() => {
-            isProgrammaticScroll.current = false;
-          }, 600);
-        }
-      }, 100);
-    }
-=======
     setTimeout(() => {
       if (calendarScrollRef.current) {
         isProgrammaticScroll.current = true;
@@ -818,15 +622,23 @@
         }, 600);
       }
     }, 100);
->>>>>>> 896e1c65
   };
 
   // Center a card by index
   const centerCardByIndex = (index: number) => {
-    const dayButton = dayButtonRefs.current.get(index);
-    if (dayButton) {
+    if (calendarScrollRef.current) {
       isProgrammaticScroll.current = true;
-      dayButton.scrollIntoView({ behavior: 'smooth', block: 'nearest', inline: 'center' });
+      const scrollContainer = calendarScrollRef.current;
+      const cardWidth = mdUp ? 88 : 104;
+      const viewportWidth = scrollContainer.clientWidth;
+
+      const scrollPosition = (index * cardWidth) - (viewportWidth / 2) + (cardWidth / 2);
+
+      scrollContainer.scrollTo({
+        left: Math.max(0, scrollPosition),
+        behavior: 'smooth'
+      });
+
       setTimeout(() => {
         isProgrammaticScroll.current = false;
       }, 600);
@@ -925,11 +737,7 @@
               >
                 <div className='flex gap-2 pb-4 min-w-max'>
                   {calendarDays.map((day, idx) => {
-<<<<<<< HEAD
-                    const isSelected = userHasSelected && day.index === selectedIndex;
-=======
                     const isSelected = day.index === selectedIndex && clickedDateKey === day.fullDate.toISOString();
->>>>>>> 896e1c65
                     const hasEvents = getEventsForDay(day.index, calendarDays).length > 0;
                     const isToday = day.isToday;
                     const isFirstOfMonth = day.day === 1;
@@ -965,13 +773,6 @@
                           />
                         )}
                         <button
-<<<<<<< HEAD
-                          ref={(el) => {
-                            if (el) dayButtonRefs.current.set(day.index, el);
-                            else dayButtonRefs.current.delete(day.index);
-                          }}
-=======
->>>>>>> 896e1c65
                           onClick={() => handleDayClick(day.index)}
                           className={
                             'w-24 h-24 md:w-20 md:h-20 rounded-xl flex flex-col items-start justify-between p-3 md:p-2.5 transition-all duration-200 ease-out select-none touch-manipulation ' +
